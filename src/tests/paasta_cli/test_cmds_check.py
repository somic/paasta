--- conflicted
+++ resolved
@@ -439,7 +439,6 @@
     assert output == expected_output
 
 
-<<<<<<< HEAD
 @patch('paasta_tools.paasta_cli.cmds.check.subprocess')
 def test_makefile_responds_to_itest_good(mock_subprocess):
     mock_subprocess.call.return_value = 1
@@ -452,7 +451,8 @@
     mock_subprocess.call.return_value = 2
     actual = makefile_responds_to_itest()
     assert actual is False
-=======
+
+
 @patch('sys.stdout', new_callable=StringIO)
 @patch('paasta_tools.paasta_cli.cmds.check.get_pipeline_config')
 def test_deploy_has_security_check_false(mock_pipeline_config, mock_stdout):
@@ -504,5 +504,4 @@
         {'instancename': 'devc.main', },
     ]
     actual = deploy_has_performance_check('fake_service')
-    assert actual is True
->>>>>>> 89668127
+    assert actual is True